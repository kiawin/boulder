// Copyright 2014 ISRG.  All rights reserved
// This Source Code Form is subject to the terms of the Mozilla Public
// License, v. 2.0. If a copy of the MPL was not distributed with this
// file, You can obtain one at http://mozilla.org/MPL/2.0/.

package main

import (
	"time"

	"github.com/letsencrypt/boulder/Godeps/_workspace/src/github.com/cactus/go-statsd-client/statsd"
	"github.com/letsencrypt/boulder/Godeps/_workspace/src/github.com/jmhodges/clock"
	"github.com/letsencrypt/boulder/core"
	"github.com/letsencrypt/boulder/policy"
	"github.com/letsencrypt/boulder/sa"

	"github.com/letsencrypt/boulder/cmd"
	blog "github.com/letsencrypt/boulder/log"
	"github.com/letsencrypt/boulder/ra"
	"github.com/letsencrypt/boulder/rpc"
)

func main() {
	app := cmd.NewAppShell("boulder-ra", "Handles service orchestration")
	app.Action = func(c cmd.Config) {
		stats, err := statsd.NewClient(c.Statsd.Server, c.Statsd.Prefix)
		cmd.FailOnError(err, "Couldn't connect to statsd")

		// Set up logging
		auditlogger, err := blog.Dial(c.Syslog.Network, c.Syslog.Server, c.Syslog.Tag, stats)
		cmd.FailOnError(err, "Could not connect to Syslog")

		// AUDIT[ Error Conditions ] 9cc4d537-8534-4970-8665-4b382abe82f3
		defer auditlogger.AuditPanic()

		blog.SetAuditLogger(auditlogger)

		go cmd.DebugServer(c.RA.DebugAddr)

		paDbMap, err := sa.NewDbMap(c.PA.DBConnect)
		cmd.FailOnError(err, "Couldn't connect to policy database")
		pa, err := policy.NewPolicyAuthorityImpl(paDbMap, c.PA.EnforcePolicyWhitelist)
		cmd.FailOnError(err, "Couldn't create PA")

		rai := ra.NewRegistrationAuthorityImpl(clock.Default(), auditlogger)
<<<<<<< HEAD
		rai.MaxKeySize = c.Common.MaxKeySize
=======
		rai.AuthzBase = c.Common.BaseURL + wfe.AuthzPath
>>>>>>> e885abe7
		rai.PA = pa
		raDNSTimeout, err := time.ParseDuration(c.Common.DNSTimeout)
		cmd.FailOnError(err, "Couldn't parse RA DNS timeout")
		if !c.Common.DNSAllowLoopbackAddresses {
			rai.DNSResolver = core.NewDNSResolverImpl(raDNSTimeout, []string{c.Common.DNSResolver})
		} else {
			rai.DNSResolver = core.NewTestDNSResolverImpl(raDNSTimeout, []string{c.Common.DNSResolver})
		}

		go cmd.ProfileCmd("RA", stats)

		connectionHandler := func(srv *rpc.AmqpRPCServer) {
			vaRPC, err := rpc.NewAmqpRPCClient("RA->VA", c.AMQP.VA.Server, srv.Channel)
			cmd.FailOnError(err, "Unable to create RPC client")

			caRPC, err := rpc.NewAmqpRPCClient("RA->CA", c.AMQP.CA.Server, srv.Channel)
			cmd.FailOnError(err, "Unable to create RPC client")

			saRPC, err := rpc.NewAmqpRPCClient("RA->SA", c.AMQP.SA.Server, srv.Channel)
			cmd.FailOnError(err, "Unable to create RPC client")

			vac, err := rpc.NewValidationAuthorityClient(vaRPC)
			cmd.FailOnError(err, "Unable to create VA client")

			cac, err := rpc.NewCertificateAuthorityClient(caRPC)
			cmd.FailOnError(err, "Unable to create CA client")

			sac, err := rpc.NewStorageAuthorityClient(saRPC)
			cmd.FailOnError(err, "Unable to create SA client")

			rai.VA = &vac
			rai.CA = &cac
			rai.SA = &sac
		}

		ras, err := rpc.NewAmqpRPCServer(c.AMQP.RA.Server, connectionHandler)
		cmd.FailOnError(err, "Unable to create RA RPC server")
		rpc.NewRegistrationAuthorityServer(ras, &rai)

		auditlogger.Info(app.VersionString())

		err = ras.Start(c)
		cmd.FailOnError(err, "Unable to run RA RPC server")
	}

	app.Run()
}<|MERGE_RESOLUTION|>--- conflicted
+++ resolved
@@ -43,11 +43,6 @@
 		cmd.FailOnError(err, "Couldn't create PA")
 
 		rai := ra.NewRegistrationAuthorityImpl(clock.Default(), auditlogger)
-<<<<<<< HEAD
-		rai.MaxKeySize = c.Common.MaxKeySize
-=======
-		rai.AuthzBase = c.Common.BaseURL + wfe.AuthzPath
->>>>>>> e885abe7
 		rai.PA = pa
 		raDNSTimeout, err := time.ParseDuration(c.Common.DNSTimeout)
 		cmd.FailOnError(err, "Couldn't parse RA DNS timeout")
