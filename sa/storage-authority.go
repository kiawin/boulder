// Copyright 2014 ISRG.  All rights reserved
// This Source Code Form is subject to the terms of the Mozilla Public
// License, v. 2.0. If a copy of the MPL was not distributed with this
// file, You can obtain one at http://mozilla.org/MPL/2.0/.

package sa

import (
	"crypto/sha256"
	"crypto/x509"
	"database/sql"
	"encoding/json"
	"errors"
	"fmt"
	"sort"
	"strings"
	"time"

	jose "github.com/letsencrypt/boulder/Godeps/_workspace/src/github.com/letsencrypt/go-jose"
	gorp "github.com/letsencrypt/boulder/Godeps/_workspace/src/gopkg.in/gorp.v1"
	"github.com/letsencrypt/boulder/core"
	blog "github.com/letsencrypt/boulder/log"
)

// SQLStorageAuthority defines a Storage Authority
type SQLStorageAuthority struct {
	dbMap *gorp.DbMap
	log   *blog.AuditLogger
}

func digest256(data []byte) []byte {
	d := sha256.New()
	_, _ = d.Write(data) // Never returns an error
	return d.Sum(nil)
}

// Utility models
type pendingauthzModel struct {
	core.Authorization

	LockCol int64
}

type authzModel struct {
	core.Authorization

	Sequence int64 `db:"sequence"`
}

<<<<<<< HEAD
type challengeModel struct {
	ID              int    `json:"id,omitempty" db:"id"`
	AuthorizationID string `json:"authorizationID,omitempty" db:"authorizationID"`
	LockCol         int64

	core.Challenge
}

// NewSQLStorageAuthority provides persistence using a SQL backend for Boulder.
func NewSQLStorageAuthority(driver string, dbConnect string) (*SQLStorageAuthority, error) {
=======
// NewSQLStorageAuthority provides persistence using a SQL backend for
// Boulder. It will modify the given gorp.DbMap by adding relevent tables.
func NewSQLStorageAuthority(dbMap *gorp.DbMap) (*SQLStorageAuthority, error) {
>>>>>>> 3afc1bb7
	logger := blog.GetAuditLogger()

	logger.Notice("Storage Authority Starting")

	ssa := &SQLStorageAuthority{
		dbMap: dbMap,
		log:   logger,
	}

	return ssa, nil
}

// SetSQLDebug enables/disables GORP SQL-level Debugging
func (ssa *SQLStorageAuthority) SetSQLDebug(state bool) {
	SetSQLDebug(ssa.dbMap, state)
}

// CreateTablesIfNotExists instructs the ORM to create any missing tables.
func (ssa *SQLStorageAuthority) CreateTablesIfNotExists() (err error) {
	err = ssa.dbMap.CreateTablesIfNotExists()
	return
}

func statusIsPending(status core.AcmeStatus) bool {
	return status == core.StatusPending || status == core.StatusProcessing || status == core.StatusUnknown
}

func existingPending(tx *gorp.Transaction, id string) bool {
	var count int64
	_ = tx.SelectOne(&count, "SELECT count(*) FROM pending_authz WHERE id = :id", map[string]interface{}{"id": id})
	return count > 0
}

func existingFinal(tx *gorp.Transaction, id string) bool {
	var count int64
	_ = tx.SelectOne(&count, "SELECT count(*) FROM authz WHERE id = :id", map[string]interface{}{"id": id})
	return count > 0
}

func existingRegistration(tx *gorp.Transaction, id int64) bool {
	var count int64
	_ = tx.SelectOne(&count, "SELECT count(*) FROM registrations WHERE id = :id", map[string]interface{}{"id": id})
	return count > 0
}

type NoSuchRegistrationError struct {
	Msg string
}

func (e NoSuchRegistrationError) Error() string {
	return e.Msg
}

// GetRegistration obtains a Registration by ID
func (ssa *SQLStorageAuthority) GetRegistration(id int64) (core.Registration, error) {
	regObj, err := ssa.dbMap.Get(regModel{}, id)
	if err != nil {
		return core.Registration{}, err
	}
	if regObj == nil {
		msg := fmt.Sprintf("No registrations with ID %d", id)
		return core.Registration{}, NoSuchRegistrationError{Msg: msg}
	}
	regPtr, ok := regObj.(*regModel)
	if !ok {
		return core.Registration{}, fmt.Errorf("Invalid cast to reg model object")
	}
	return modelToRegistration(regPtr)
}

// GetRegistrationByKey obtains a Registration by JWK
func (ssa *SQLStorageAuthority) GetRegistrationByKey(key jose.JsonWebKey) (core.Registration, error) {
	reg := &regModel{}
	sha, err := core.KeyDigest(key.Key)
	if err != nil {
		return core.Registration{}, err
	}
	err = ssa.dbMap.SelectOne(reg, "SELECT * FROM registrations WHERE jwk_sha256 = :key", map[string]interface{}{"key": sha})

	if err == sql.ErrNoRows {
		msg := fmt.Sprintf("No registrations with public key sha256 %s", sha)
		return core.Registration{}, NoSuchRegistrationError{Msg: msg}
	}
	if err != nil {
		return core.Registration{}, err
	}

	return modelToRegistration(reg)
}

// GetAuthorization obtains an Authorization by ID
func (ssa *SQLStorageAuthority) GetAuthorization(id string) (authz core.Authorization, err error) {
	tx, err := ssa.dbMap.Begin()
	if err != nil {
		return
	}

	authObj, err := tx.Get(pendingauthzModel{}, id)
	if err != nil {
		tx.Rollback()
		return
	}
	if authObj != nil {
		authD := *authObj.(*pendingauthzModel)
		authz = authD.Authorization
	} else {
		authObj, err = tx.Get(authzModel{}, id)
		if err != nil {
			tx.Rollback()
			return
		}
		if authObj == nil {
			err = fmt.Errorf("No pending_authz or authz with ID %s", id)
			tx.Rollback()
			return
		}
		authD := authObj.(*authzModel)
		authz = authD.Authorization
	}

	var challObjs []challengeModel
	_, err = tx.Select(&challObjs, "SELECT * FROM challenges WHERE authorizationID = :authID", map[string]interface{}{"authID": authz.ID})
	if err != nil {
		tx.Rollback()
		return
	}
	var challs []core.Challenge
	for _, c := range challObjs {
		challs = append(challs, c.Challenge)
	}
	authz.Challenges = challs

	err = tx.Commit()
	return
}

// GetLatestValidAuthorization gets the valid authorization with biggest expire date for a given domain and registrationId
func (ssa *SQLStorageAuthority) GetLatestValidAuthorization(registrationId int64, identifier core.AcmeIdentifier) (authz core.Authorization, err error) {
	ident, err := json.Marshal(identifier)
	if err != nil {
		return
	}
	err = ssa.dbMap.SelectOne(&authz, "SELECT id, identifier, registrationID, status, expires, combinations "+
		"FROM authz "+
		"WHERE identifier = :identifier AND registrationID = :registrationId AND status = 'valid' "+
		"ORDER BY expires DESC LIMIT 1",
		map[string]interface{}{"identifier": string(ident), "registrationId": registrationId})
	if err != nil {
		return
	}

	var challObjs []challengeModel
	_, err = ssa.dbMap.Select(&challObjs, "SELECT * FROM challenges WHERE authorizationID = :authID", map[string]interface{}{"authID": authz.ID})
	if err != nil {
		return
	}
	var challs []core.Challenge
	for _, c := range challObjs {
		challs = append(challs, c.Challenge)
	}
	authz.Challenges = challs

	return
}

// GetCertificateByShortSerial takes an id consisting of the first, sequential half of a
// serial number and returns the first certificate whose full serial number is
// lexically greater than that id. This allows clients to query on the known
// sequential half of our serial numbers to enumerate all certificates.
func (ssa *SQLStorageAuthority) GetCertificateByShortSerial(shortSerial string) (cert core.Certificate, err error) {
	if len(shortSerial) != 16 {
		err = errors.New("Invalid certificate short serial " + shortSerial)
		return
	}

	err = ssa.dbMap.SelectOne(&cert, "SELECT * FROM certificates WHERE serial LIKE :shortSerial",
		map[string]interface{}{"shortSerial": shortSerial + "%"})
	return
}

// GetCertificate takes a serial number and returns the corresponding
// certificate, or error if it does not exist.
func (ssa *SQLStorageAuthority) GetCertificate(serial string) (core.Certificate, error) {
	if len(serial) != 32 {
		err := fmt.Errorf("Invalid certificate serial %s", serial)
		return core.Certificate{}, err
	}

	certObj, err := ssa.dbMap.Get(core.Certificate{}, serial)
	if err != nil {
		return core.Certificate{}, err
	}
	if certObj == nil {
		ssa.log.Debug(fmt.Sprintf("Nil cert for %s", serial))
		return core.Certificate{}, fmt.Errorf("Certificate does not exist for %s", serial)
	}

	certPtr, ok := certObj.(*core.Certificate)
	if !ok {
		ssa.log.Debug("Failed to convert cert")
		return core.Certificate{}, fmt.Errorf("Error converting certificate response for %s", serial)
	}
	return *certPtr, err
}

// GetCertificateStatus takes a hexadecimal string representing the full 128-bit serial
// number of a certificate and returns data about that certificate's current
// validity.
func (ssa *SQLStorageAuthority) GetCertificateStatus(serial string) (status core.CertificateStatus, err error) {
	if len(serial) != 32 {
		err = errors.New("Invalid certificate serial " + serial)
		return
	}

	certificateStats, err := ssa.dbMap.Get(core.CertificateStatus{}, serial)
	if err != nil {
		return
	}

	status = *certificateStats.(*core.CertificateStatus)
	return
}

// NewRegistration stores a new Registration
func (ssa *SQLStorageAuthority) NewRegistration(reg core.Registration) (core.Registration, error) {
	rm, err := registrationToModel(&reg)
	if err != nil {
		return reg, err
	}
	err = ssa.dbMap.Insert(rm)
	if err != nil {
		return reg, err
	}
	return modelToRegistration(rm)
}

// UpdateOCSP stores an updated OCSP response.
func (ssa *SQLStorageAuthority) UpdateOCSP(serial string, ocspResponse []byte) (err error) {
	status, err := ssa.GetCertificateStatus(serial)
	if err != nil {
		return fmt.Errorf(
			"Unable to update OCSP for certificate %s: cert status not found.", serial)
	}

	tx, err := ssa.dbMap.Begin()
	if err != nil {
		return
	}

	timeStamp := time.Now()

	// Record the response.
	ocspResp := &core.OCSPResponse{Serial: serial, CreatedAt: timeStamp, Response: ocspResponse}
	err = tx.Insert(ocspResp)
	if err != nil {
		tx.Rollback()
		return err
	}

	// Reset the update clock
	status.OCSPLastUpdated = timeStamp
	_, err = tx.Update(&status)
	if err != nil {
		tx.Rollback()
		return err
	}

	err = tx.Commit()
	return
}

// MarkCertificateRevoked stores the fact that a certificate is revoked, along
// with a timestamp and a reason.
func (ssa *SQLStorageAuthority) MarkCertificateRevoked(serial string, ocspResponse []byte, reasonCode int) (err error) {
	if _, err = ssa.GetCertificate(serial); err != nil {
		return fmt.Errorf(
			"Unable to mark certificate %s revoked: cert not found.", serial)
	}

	if _, err = ssa.GetCertificateStatus(serial); err != nil {
		return fmt.Errorf(
			"Unable to mark certificate %s revoked: cert status not found.", serial)
	}

	tx, err := ssa.dbMap.Begin()
	if err != nil {
		return
	}

	ocspResp := &core.OCSPResponse{Serial: serial, CreatedAt: time.Now(), Response: ocspResponse}
	err = tx.Insert(ocspResp)
	if err != nil {
		tx.Rollback()
		return
	}

	statusObj, err := tx.Get(core.CertificateStatus{}, serial)
	if err != nil {
		tx.Rollback()
		return
	}
	if statusObj == nil {
		err = fmt.Errorf("No certificate with serial %s", serial)
		tx.Rollback()
		return
	}
	status := statusObj.(*core.CertificateStatus)
	status.Status = core.OCSPStatusRevoked
	status.RevokedDate = time.Now()
	status.RevokedReason = reasonCode

	_, err = tx.Update(status)
	if err != nil {
		tx.Rollback()
		return
	}

	err = tx.Commit()
	return
}

// UpdateRegistration stores an updated Registration
func (ssa *SQLStorageAuthority) UpdateRegistration(reg core.Registration) error {
	rm, err := registrationToModel(&reg)
	if err != nil {
		return err
	}

	n, err := ssa.dbMap.Update(rm)
	if err != nil {
		return err
	}
	if n == 0 {
		msg := fmt.Sprintf("Requested registration not found %v", reg.ID)
		return NoSuchRegistrationError{Msg: msg}
	}

	return nil
}

// NewPendingAuthorization stores a new Pending Authorization
func (ssa *SQLStorageAuthority) NewPendingAuthorization(authz core.Authorization) (output core.Authorization, err error) {
	tx, err := ssa.dbMap.Begin()
	if err != nil {
		return
	}

	// Check that it doesn't exist already
	authz.ID = core.NewToken()
	for existingPending(tx, authz.ID) || existingFinal(tx, authz.ID) {
		authz.ID = core.NewToken()
	}

	// Insert a stub row in pending
	pendingAuthz := pendingauthzModel{Authorization: authz}
	err = tx.Insert(&pendingAuthz)
	if err != nil {
		tx.Rollback()
		return
	}

	for _, c := range authz.Challenges {
		chall := challengeModel{AuthorizationID: pendingAuthz.ID, Challenge: c}
		err = tx.Insert(&chall)
		if err != nil {
			tx.Rollback()
			return
		}
	}

	err = tx.Commit()
	output = pendingAuthz.Authorization
	output.Challenges = authz.Challenges
	return
}

// UpdatePendingAuthorization updates a Pending Authorization
func (ssa *SQLStorageAuthority) UpdatePendingAuthorization(authz core.Authorization) (err error) {
	tx, err := ssa.dbMap.Begin()
	if err != nil {
		return
	}

	if !statusIsPending(authz.Status) {
		err = errors.New("Use FinalizeAuthorization() to update to a final status")
		tx.Rollback()
		return
	}

	if existingFinal(tx, authz.ID) {
		err = errors.New("Cannot update a final authorization")
		tx.Rollback()
		return
	}

	if !existingPending(tx, authz.ID) {
		err = errors.New("Requested authorization not found " + authz.ID)
		tx.Rollback()
		return
	}

	authObj, err := tx.Get(pendingauthzModel{}, authz.ID)
	if err != nil {
		tx.Rollback()
		return
	}
	auth := authObj.(*pendingauthzModel)
	auth.Authorization = authz
	_, err = tx.Update(auth)
	if err != nil {
		tx.Rollback()
		return
	}

	var challs []challengeModel
	_, err = tx.Select(&challs, "SELECT * FROM challenges WHERE authorizationID = :authID", map[string]interface{}{"authID": authz.ID})
	if err != nil {
		tx.Rollback()
		return
	}
	if len(challs) != len(authz.Challenges) {
		return fmt.Errorf("Invalid number of challenges provided")
	}
	for i, authChall := range authz.Challenges {
		chall := challengeModel{}
		chall.Challenge = authChall
		chall.ID = challs[i].ID
		chall.AuthorizationID = challs[i].AuthorizationID
		_, err = tx.Update(&chall)
		if err != nil {
			tx.Rollback()
			return err
		}
	}

	err = tx.Commit()
	if err != nil {
	}
	return
}

// FinalizeAuthorization converts a Pending Authorization to a final one
func (ssa *SQLStorageAuthority) FinalizeAuthorization(authz core.Authorization) (err error) {
	tx, err := ssa.dbMap.Begin()
	if err != nil {
		return
	}

	// Check that a pending authz exists
	if !existingPending(tx, authz.ID) {
		err = errors.New("Cannot finalize a authorization that is not pending")
		tx.Rollback()
		return
	}
	if statusIsPending(authz.Status) {
		err = errors.New("Cannot finalize to a non-final status")
		tx.Rollback()
		return
	}

	// Manually set the index, to avoid AUTOINCREMENT issues
	var sequence int64
	sequenceObj, err := tx.SelectNullInt("SELECT max(sequence) FROM authz")
	switch {
	case !sequenceObj.Valid:
		sequence = 0
	case err != nil:
		return
	default:
		sequence += sequenceObj.Int64 + 1
	}

	auth := &authzModel{authz, sequence}
	authObj, err := tx.Get(pendingauthzModel{}, authz.ID)
	if err != nil {
		tx.Rollback()
		return
	}
	oldAuth := authObj.(*pendingauthzModel)

	err = tx.Insert(auth)
	if err != nil {
		tx.Rollback()
		return
	}

	_, err = tx.Delete(oldAuth)
	if err != nil {
		tx.Rollback()
		return
	}

	var challs []challengeModel
	_, err = tx.Select(&challs, "SELECT * FROM challenges WHERE authorizationID = :authID", map[string]interface{}{"authID": authz.ID})
	if err != nil {
		tx.Rollback()
		return
	}
	if len(challs) != len(authz.Challenges) {
		return fmt.Errorf("Invalid number of challenges provided")
	}
	for i, authChall := range authz.Challenges {
		chall := challengeModel{}
		chall.Challenge = authChall
		chall.ID = challs[i].ID
		chall.AuthorizationID = challs[i].AuthorizationID
		_, err = tx.Update(&chall)
		if err != nil {
			tx.Rollback()
			return err
		}
	}

	err = tx.Commit()
	return
}

// AddCertificate stores an issued certificate.
func (ssa *SQLStorageAuthority) AddCertificate(certDER []byte, regID int64) (digest string, err error) {
	var parsedCertificate *x509.Certificate
	parsedCertificate, err = x509.ParseCertificate(certDER)
	if err != nil {
		return
	}
	digest = core.Fingerprint256(certDER)
	serial := core.SerialToString(parsedCertificate.SerialNumber)

	cert := &core.Certificate{
		RegistrationID: regID,
		Serial:         serial,
		Digest:         digest,
		DER:            certDER,
		Issued:         time.Now(),
		Expires:        parsedCertificate.NotAfter,
	}
	certStatus := &core.CertificateStatus{
		SubscriberApproved: false,
		Status:             core.OCSPStatus("good"),
		OCSPLastUpdated:    time.Time{},
		Serial:             serial,
		RevokedDate:        time.Time{},
		RevokedReason:      0,
		LockCol:            0,
	}

	tx, err := ssa.dbMap.Begin()
	if err != nil {
		return
	}

	// TODO Verify that the serial number doesn't yet exist
	err = tx.Insert(cert)
	if err != nil {
		tx.Rollback()
		return
	}

	err = tx.Insert(certStatus)
	if err != nil {
		tx.Rollback()
		return
	}

	err = tx.Commit()
	return
}

// AlreadyDeniedCSR queries to find if the name list has already been denied.
func (ssa *SQLStorageAuthority) AlreadyDeniedCSR(names []string) (already bool, err error) {
	sort.Strings(names)

	var denied int64
	err = ssa.dbMap.SelectOne(
		&denied,
		"SELECT count(*) FROM deniedCSRs WHERE names = :names",
		map[string]interface{}{"names": strings.ToLower(strings.Join(names, ","))},
	)
	if err != nil {
		return
	}
	if denied > 0 {
		already = true
	}

	return
}<|MERGE_RESOLUTION|>--- conflicted
+++ resolved
@@ -47,7 +47,6 @@
 	Sequence int64 `db:"sequence"`
 }
 
-<<<<<<< HEAD
 type challengeModel struct {
 	ID              int    `json:"id,omitempty" db:"id"`
 	AuthorizationID string `json:"authorizationID,omitempty" db:"authorizationID"`
@@ -56,13 +55,9 @@
 	core.Challenge
 }
 
-// NewSQLStorageAuthority provides persistence using a SQL backend for Boulder.
-func NewSQLStorageAuthority(driver string, dbConnect string) (*SQLStorageAuthority, error) {
-=======
 // NewSQLStorageAuthority provides persistence using a SQL backend for
 // Boulder. It will modify the given gorp.DbMap by adding relevent tables.
 func NewSQLStorageAuthority(dbMap *gorp.DbMap) (*SQLStorageAuthority, error) {
->>>>>>> 3afc1bb7
 	logger := blog.GetAuditLogger()
 
 	logger.Notice("Storage Authority Starting")
